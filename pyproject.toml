[project]
name = "conversation"
version = "0.1.0"
description = "Add your description here"
readme = "README.md"
requires-python = ">=3.13"
dependencies = [
    "pygame>=2.6.1",
    "openai",
    "ruff>=0.12.8",
<<<<<<< HEAD
    "numpy",
    "torch",
=======
    "numpy>=2.3.3",
    "torch>=2.8.0",
>>>>>>> f251b822
]

[tool.ruff]
line-length = 100

[tool.ruff.lint]
select = [
    "E",
    "F",
    "UP",
    "B",
    "SIM",
    "I",
]
ignore = ["E501"]

[tool.ruff.format]
quote-style = "single"
indent-style = "tab"
docstring-code-format = true

[dependency-groups]
dev = [
    "ruff>=0.12.8",
]<|MERGE_RESOLUTION|>--- conflicted
+++ resolved
@@ -8,13 +8,9 @@
     "pygame>=2.6.1",
     "openai",
     "ruff>=0.12.8",
-<<<<<<< HEAD
     "numpy",
     "torch",
-=======
-    "numpy>=2.3.3",
-    "torch>=2.8.0",
->>>>>>> f251b822
+
 ]
 
 [tool.ruff]
