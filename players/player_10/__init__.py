from .agent.player import Player10Agent  # Agent-based player for comparison
<<<<<<< HEAD

try:
	from .rl.eval_player import EvalPlayer, create_eval_player  # RL evaluation player
except Exception:  # pragma: no cover - optional dependency
	EvalPlayer = None

	def create_eval_player(*_args, **_kwargs):
		message = (
			'Player10 RL evaluation requires the optional torch dependency and a trained model. '
			'Install torch and ensure models are available to use EvalPlayer.'
		)
		raise RuntimeError(message)

	Player10 = Player10Agent
else:
	Player10 = EvalPlayer
=======
from .rl.eval_player import EvalPlayer, create_eval_player  # RL evaluation player

# Use the trained RL model as Player10 by default
Player10 = EvalPlayer
>>>>>>> 33f3985d

__all__ = [
	'Player10',
	'EvalPlayer',
	'create_eval_player',
	'Player10Agent',
]<|MERGE_RESOLUTION|>--- conflicted
+++ resolved
@@ -1,5 +1,4 @@
 from .agent.player import Player10Agent  # Agent-based player for comparison
-<<<<<<< HEAD
 
 try:
 	from .rl.eval_player import EvalPlayer, create_eval_player  # RL evaluation player
@@ -16,16 +15,13 @@
 	Player10 = Player10Agent
 else:
 	Player10 = EvalPlayer
-=======
-from .rl.eval_player import EvalPlayer, create_eval_player  # RL evaluation player
-
-# Use the trained RL model as Player10 by default
-Player10 = EvalPlayer
->>>>>>> 33f3985d
 
 __all__ = [
 	'Player10',
 	'EvalPlayer',
 	'create_eval_player',
 	'Player10Agent',
+	'EvalPlayer',
+	'create_eval_player',
+	'Player10Agent',
 ]