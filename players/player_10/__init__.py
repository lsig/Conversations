from .agent.player import Player10Agent  # Agent-based player for comparison
<<<<<<< HEAD

try:
    from .rl.eval_player import EvalPlayer, create_eval_player  # RL evaluation player
except Exception:  # pragma: no cover - optional dependency
    EvalPlayer = None

    def create_eval_player(*_args, **_kwargs):
        message = (
            "Player10 RL evaluation requires the optional torch dependency and a trained model. "
            "Install torch and ensure models are available to use EvalPlayer."
        )
        raise RuntimeError(message)


# Use the original Player10Agent as Player10 by default (instead of EvalPlayer)
Player10 = Player10Agent

__all__ = [
    "Player10",
    "EvalPlayer",
    "create_eval_player",
    "Player10Agent",
=======
from .rl.eval_player import EvalPlayer, create_eval_player  # RL evaluation player

# Use the trained RL model as Player10 by default
Player10 = EvalPlayer

__all__ = [
	'Player10',
	'EvalPlayer',
	'create_eval_player',
	'Player10Agent',
>>>>>>> 2efc6df3
]<|MERGE_RESOLUTION|>--- conflicted
+++ resolved
@@ -1,5 +1,4 @@
 from .agent.player import Player10Agent  # Agent-based player for comparison
-<<<<<<< HEAD
 
 try:
     from .rl.eval_player import EvalPlayer, create_eval_player  # RL evaluation player
@@ -22,16 +21,5 @@
     "EvalPlayer",
     "create_eval_player",
     "Player10Agent",
-=======
-from .rl.eval_player import EvalPlayer, create_eval_player  # RL evaluation player
 
-# Use the trained RL model as Player10 by default
-Player10 = EvalPlayer
-
-__all__ = [
-	'Player10',
-	'EvalPlayer',
-	'create_eval_player',
-	'Player10Agent',
->>>>>>> 2efc6df3
 ]