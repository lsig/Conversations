--- conflicted
+++ resolved
@@ -1,22 +1,5 @@
 from .agent.player import Player10Agent  # Agent-based player for comparison
 
-<<<<<<< HEAD
-try:
-	from .rl.eval_player import EvalPlayer, create_eval_player  # RL evaluation player
-except Exception:  # pragma: no cover - optional dependency
-	EvalPlayer = None
-
-	def create_eval_player(*_args, **_kwargs):
-		message = (
-			'Player10 RL evaluation requires the optional torch dependency and a trained model. '
-			'Install torch and ensure models are available to use EvalPlayer.'
-		)
-		raise RuntimeError(message)
-
-
-# Use the original Player10Agent as Player10 by default (instead of EvalPlayer)
-=======
->>>>>>> f251b822
 Player10 = Player10Agent
 
 __all__ = [
