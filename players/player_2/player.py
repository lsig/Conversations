--- conflicted
+++ resolved
@@ -2,11 +2,8 @@
 
 from models.player import GameContext, Item, Player, PlayerSnapshot
 from players.player_2.BaseStrategy import BaseStrategy
-<<<<<<< HEAD
 from players.player_2.ObservantStrategy import ObservantStrategy
-=======
-from players.player_2.CoherentStrategy import CoherentStrategy
->>>>>>> f60d2702
+
 
 
 class Player2(Player):
@@ -20,18 +17,13 @@
 
 		self.player_id: int = snapshot.id
 		self.current_strategy: BaseStrategy = None
-<<<<<<< HEAD
+
 		self.turn_nr: int = 0
 		self.min_threshold: float = 1.0
 
 		self.sub_to_item: dict = self._init_sub_to_item()
 		self.last_proposed_item: Item = None
-		self.scores_per_player: dict = {}
-=======
 
-		self.sub_to_item: dict = self._init_sub_to_item()
-		self.last_proposed_item: Item = None
->>>>>>> f60d2702
 
 		self._compute_strategy_features()
 		self._choose_strategy()
@@ -43,7 +35,6 @@
 
 		return self.current_strategy.propose_item(self, history)
 
-<<<<<<< HEAD
 	def _get_negative_score_players(self):
 		negative_players = []
 		for pid, scores in self.scores_per_player.items():
@@ -119,14 +110,6 @@
 			self.scores_per_player[pid] = []
 		self.scores_per_player[pid].append(group_score)
 		return None
-=======
-	def _choose_strategy(self):
-		self.current_strategy = CoherentStrategy()
-		# if self.subject_num / self.memory_bank_size <= 0.5:
-		# 	self.current_strategy = Strategy1()
-		# else:
-		# 	self.current_strategy = Strategy2()
->>>>>>> f60d2702
 
 	def _init_sub_to_item(self):
 		sub_to_item = {}
@@ -137,7 +120,6 @@
 			sub_to_item[subjects].append(item)
 
 		# Sorted according to number of items in memory bank
-<<<<<<< HEAD
 		return dict(sorted(sub_to_item.items(), key=lambda x: len(x[1]), reverse=True))
 
 	def _choose_strategy(self):
@@ -195,6 +177,3 @@
 				if counts_per_subject[a] >= 2 or counts_per_subject[b] >= 2:
 					bridge_ready_pairs += len(items)
 		self.bridge_ready_pairs: int = bridge_ready_pairs
-=======
-		return dict(sorted(sub_to_item.items(), key=lambda x: len(x[1]), reverse=True))
->>>>>>> f60d2702
