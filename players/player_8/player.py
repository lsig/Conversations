from collections import Counter
<<<<<<< HEAD
from uuid import UUID

from models.item import Item
from models.player import GameContext, Player, PlayerSnapshot

v = [
	3.509549936829426,
	3.6661804644288427,
	2.657774084696876,
	4.354161981052706,
	2.4502569274937183,
	0,
]

=======
import math
from uuid import UUID
from models.player import GameContext, Item, Player, PlayerSnapshot
import os
import json

with open('players/player_8/weights', 'r') as f:
	V_LOOKUP = json.load(f)

>>>>>>> e208c465

class Player8(Player):
	def __init__(self, snapshot: PlayerSnapshot, ctx: GameContext) -> None:  # noqa: F821
		super().__init__(snapshot, ctx)
		self.v = Player8.lookup_v(
			len(self.memory_bank), ctx.conversation_length, ctx.number_of_players
		)

	@staticmethod
	def lookup_v(mem: int, conv_len: int, num_players: int) -> list[float]:
		"""Return v from lookup (nearest neighbor)."""
		if not V_LOOKUP:
			return json.loads(os.environ.get('PLAYER8_V', '[]')) or [
				3.509549936829426,
				3.6661804644288427,
				2.657774084696876,
				4.354161981052706,
				2.4502569274937183,
				-1.386507441304629,
			]

		target = (mem, conv_len, num_players)
		best_key, best_dist = None, float("inf")

		for key, vec in V_LOOKUP.items():
			m, c, n = map(int, key.split('_'))
			cand = (m, c, n)

			# Euclidean distance without numpy
			dist = math.sqrt(
				(target[0] - cand[0]) ** 2 +
				(target[1] - cand[1]) ** 2 +
				(target[2] - cand[2]) ** 2
			)

			if dist < best_dist:
				best_dist, best_key = dist, key

		return V_LOOKUP[best_key]

	@staticmethod
	def was_last_round_pause(history: list[Item]) -> bool:
		"""Check if last round was a pause"""
		return len(history) >= 1 and history[-1] is None

	@staticmethod
	def get_last_n_subjects(history: list[Item], n: int) -> set[int]:
		"""Get the last N subjects"""
		return set(
			subject for item in history[-n:] if item is not None for subject in item.subjects
		)

	@staticmethod
	def subjects_from_items(items: list[Item]) -> set[int]:
		"""Get subjects from items"""
		return [subject for item in items if item is not None for subject in item.subjects]

	@staticmethod
	def filter_unused(items: list[Item], history: list[Item]) -> list[Item]:
		return [item for item in items if item not in history]

	@staticmethod
	def play_probability(item: Item, history: list[Item], number_of_players: int, player_id: UUID):
		if not item:
			return 0
		if not history:
			return 1 / number_of_players

		items_contributed = Player8.compute_player_counts(history)
		if not items_contributed:
			return 1 / number_of_players

		_, min_contri_score = min(items_contributed.items(), key=lambda x: x[1])
		min_contri_players = [
			player_id
			for player_id, contrib in items_contributed.items()
			if contrib == min_contri_score
		]
		res = 1001
		if player_id in min_contri_players:
			res = 1 / len(min_contri_players)
		if history[-1] and player_id == history[-1].player_id:
			res = max(0.5, res)

		if res == 1001:
			res = 1 / (number_of_players)
		return res

	@staticmethod
	def compute_bonuses(
		item: Item, history: list[Item], monotonic_subjects: list[int], preferences: list[int], v
	) -> list[float]:
		if not item:  # pause shortcut
			return [1, 0, 0, 0, 0, 0]

		def repetition_bonus():
			return -2 if item in history else 0

		def preference_bonus():
			return Player8.preference_score(preferences, item)

		def importance_bonus():
			return item.importance

		def freshness_bonus():
			if not Player8.was_last_round_pause(history):
				return 0
			prev_subjects = Player8.get_last_n_subjects(history, 6)
			for s in item.subjects:
				if s not in prev_subjects:
					return 1
			return 0

		def coherence_bonus():
			context_subjects = set(Player8.current_context(history))
			return Player8.coherence_score(item, context_subjects)

		def monotonic_bonus():
			if not item:
				return 0
<<<<<<< HEAD
			return sum(-1 for s in item.subjects if s in monotonic_subjects)
=======
			return sum(-1 for s in item.subjects if s in monotonic_subjects) + (
				-1 if item in history else 0
			)
>>>>>>> e208c465

		return [
			freshness_bonus() * max(0.1, v[0]),
			coherence_bonus() * max(0.1, v[1]),
			monotonic_bonus() * max(0.1, v[2]),
			repetition_bonus() * max(0.1, v[3]),
			importance_bonus() * max(0.1, v[4]),
			preference_bonus() * max(0.1, v[5]),
		]

	@staticmethod
	def compute_player_counts(history: list[Item]) -> dict[UUID, int]:
		counts = {}
		for item in history:
			if item is None:
				continue
			pid = item.player_id
			counts[pid] = counts.get(pid, 0) + 1
		return counts

	@staticmethod
	def get_most_important_item(items: list[Item]) -> Item | None:
		if not items:
			return None
		return max(items, key=lambda item: item.importance)

	@staticmethod
	def monotonic_subjects(history: list[Item]) -> list[int]:
		monotonic_subjects = []

		if len(history) >= 3:
			counter = Counter(Player8.subjects_from_items(history[-3:]))
			for x, y in counter.items():
				if y >= 3:
					monotonic_subjects.append(x)
		return monotonic_subjects

	@staticmethod
	def coherence_score(item: Item, context_subjects: list[Item]):
		coherence_score = -1

		if len(item.subjects) == 1:
			coherence_score += (item.subjects[0] in context_subjects) * 2
		if len(item.subjects) == 2:
			coherence_score += item.subjects[0] in context_subjects
			coherence_score += item.subjects[1] in context_subjects

		return coherence_score

	@staticmethod
	def current_context(history: list[Item]):
		context_subjects: list[int] = []
		for i in range(-1, -4, -1):
			if len(history) >= -i and history[i]:
				for subject in history[i].subjects:
					context_subjects.append(subject)
			else:
				break

		return context_subjects

	@staticmethod
	def preference_score(preferences: list[int], item: Item):
		return sum(1 - (preferences[s] / len(preferences)) for s in item.subjects) / len(
			item.subjects
		)

	@staticmethod
	def get_first_unused_item(items: list[Item], history: list[Item]) -> Item | None:
		return next(iter(Player8.filter_unused(items, history)), None)

	@staticmethod
	def filter_monotonic_items(monotonic_subjects: list[int], items: list[Item]) -> list[Item]:
		return [item for item in items if not len(set(monotonic_subjects) & set(item.subjects))]

	def propose_item(self, history: list[Item]) -> Item | None:
		monotonic_subjects = self.monotonic_subjects(history)

		evaluated_items = [
			(
				item,
				sum(
					self.compute_bonuses(
						item, history, monotonic_subjects, self.preferences, self.v
					)
				),
			)
			for candidate in self.memory_bank
			if (item := candidate) is not None
		]

		best_item, best_bonus = max(evaluated_items, key=lambda x: x[1])

		if len(history) == 0:
			return best_item
		return best_item if best_bonus > 1 else None<|MERGE_RESOLUTION|>--- conflicted
+++ resolved
@@ -1,20 +1,4 @@
 from collections import Counter
-<<<<<<< HEAD
-from uuid import UUID
-
-from models.item import Item
-from models.player import GameContext, Player, PlayerSnapshot
-
-v = [
-	3.509549936829426,
-	3.6661804644288427,
-	2.657774084696876,
-	4.354161981052706,
-	2.4502569274937183,
-	0,
-]
-
-=======
 import math
 from uuid import UUID
 from models.player import GameContext, Item, Player, PlayerSnapshot
@@ -24,7 +8,6 @@
 with open('players/player_8/weights', 'r') as f:
 	V_LOOKUP = json.load(f)
 
->>>>>>> e208c465
 
 class Player8(Player):
 	def __init__(self, snapshot: PlayerSnapshot, ctx: GameContext) -> None:  # noqa: F821
@@ -145,13 +128,9 @@
 		def monotonic_bonus():
 			if not item:
 				return 0
-<<<<<<< HEAD
-			return sum(-1 for s in item.subjects if s in monotonic_subjects)
-=======
 			return sum(-1 for s in item.subjects if s in monotonic_subjects) + (
 				-1 if item in history else 0
 			)
->>>>>>> e208c465
 
 		return [
 			freshness_bonus() * max(0.1, v[0]),
