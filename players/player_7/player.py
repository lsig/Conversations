from models.player import GameContext, Item, Player, PlayerSnapshot


class Player7(Player):
	def __init__(self, snapshot: PlayerSnapshot, ctx: GameContext) -> None:  # noqa: F821
		super().__init__(snapshot, ctx)

	def propose_item(self, history: list[Item]) -> Item | None:
		if len(history) > 0 and history[-1] is not None and history[-1].player_id == self.id:
			self.contributed_items.append(history[-1])

		# if its first turn or previous was a pause
		if len(history) == 0 or history[-1] is None:
			return self.pause(history)
		else:
			return self.play(history)

	def pause(self, history: list[Item]) -> Item | None:
		rejected: list[Item] = list()

		# look through preferences in most to least important order
		for p in self.preferences:
			# when history is less than 5, just propose the first item that matches preference and has high importance
			if len(history) < 5:
				for item in self.memory_bank:
					if p in item.subjects and item.importance > 0.5:
						return item

			# check history of last 5 items to see if preference has been mentioned recently and if it has skip
			elif len(history) >= 5 and p not in history[:-5]:
				for item in self.memory_bank:
					# check if p is in the subejcts of an item, not in history, and greater importance than arbitrary theshold
					if p in item.subjects and item not in history and item.importance > 0.5:
						return item
					else:
						rejected.append(item)

		return rejected[0] if rejected else None

	def play(self, history: list[Item]) -> Item | None:
		subject_count = {subject: 0 for subject in self.preferences}
		# tracks how many times each subject has been mentioned in the last 3 said items
		for item in history[-3:]:
			if item is None:
				continue
			for subject in item.subjects:
				subject_count[subject] += 1

		remaining = [it for it in self.memory_bank if it not in history]
		K = self.dynamic_threshold(history)
		eligible = [it for it in remaining if self.most_preferred(it) <= K]
		if not eligible:  # safety valve
			eligible = remaining
		chosen_item = None
		importance = float('-inf')
		highest_pref_index = float('inf')

		# look through memory bank, find item in top half of preference list that has been mentioned recently and has highest importance
		for item in eligible:
<<<<<<< HEAD
			if item in history:
				continue
=======
>>>>>>> 6c739101
			subject = self.preferences[self.most_preferred(item)]
			times_mentioned = subject_count[subject]
			pref_index = self.preferences.index(subject)
			# get index of subject in preferences list
			# formatted long if using copilot
			if times_mentioned in range(1, 3) and (
				pref_index < highest_pref_index  # if item is higher in preference list, choose it
				or (
					pref_index == highest_pref_index and item.importance > importance
				)  # if two items have the same subject, say the more important one
			):
				chosen_item = item
				importance = item.importance
				highest_pref_index = pref_index

		### new code below
		# calculate average importance of remaining items
		# avg = statistics.mean([item.importance for item in remaining]) if remaining else 0

		# calculate median importance of remaining items
		# med = statistics.median([item.importance for item in remaining]) if remaining else 0

		# if no item is coherent and preferred we say something preferred and important > 0.5 if you cant then pause
		if chosen_item is None:
			for item in self.memory_bank:
<<<<<<< HEAD
				if item in history:
					continue
=======
>>>>>>> 6c739101
				if self.most_preferred(item) <= K and item.importance > 0.5:
					chosen_item = item
					return chosen_item
			return None  # pause if no item found

		return chosen_item if chosen_item else None

		### old code below
		# # If no item has been chosen so far, then loop through memory bank and find the item that has highest importance and is not in history.
		# if chosen_item is None:
		# 	for item in self.memory_bank:
		# 		if item not in history and item.importance > importance:
		# 			chosen_item = item
		# 			importance = item.importance
		# # Return item with highest importance that is not in history.

	def most_preferred(self, item: Item) -> int:
		# return the most preferred subject in the item
		return min([self.preferences.index(s) for s in item.subjects])

	def dynamic_threshold(self, history: list[Item]) -> int:
		# return a dynamic threshold based on the history length
		said = len(self.contributed_items)
		progress = min(1, said / (max(1, len(self.memory_bank))))  # 0→1
		S = len(self.preferences)
		K = int(S * (0.50 + 0.40 * progress)) - 1  # 50% -> 90% as bank shrinks
		return max(0, min(S - 1, K))<|MERGE_RESOLUTION|>--- conflicted
+++ resolved
@@ -57,11 +57,6 @@
 
 		# look through memory bank, find item in top half of preference list that has been mentioned recently and has highest importance
 		for item in eligible:
-<<<<<<< HEAD
-			if item in history:
-				continue
-=======
->>>>>>> 6c739101
 			subject = self.preferences[self.most_preferred(item)]
 			times_mentioned = subject_count[subject]
 			pref_index = self.preferences.index(subject)
@@ -87,11 +82,8 @@
 		# if no item is coherent and preferred we say something preferred and important > 0.5 if you cant then pause
 		if chosen_item is None:
 			for item in self.memory_bank:
-<<<<<<< HEAD
 				if item in history:
 					continue
-=======
->>>>>>> 6c739101
 				if self.most_preferred(item) <= K and item.importance > 0.5:
 					chosen_item = item
 					return chosen_item
